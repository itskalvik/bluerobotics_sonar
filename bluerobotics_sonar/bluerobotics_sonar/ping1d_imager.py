--- conflicted
+++ resolved
@@ -77,15 +77,11 @@
                                         self.image_length), dtype=np.uint8)
         self.scan_image = np.roll(self.scan_image, -1, axis=1)
         self.scan_image[:, -1] = msg.profile_data
-<<<<<<< HEAD
         scan_image = cv2.applyColorMap(self.scan_image, cv2.COLORMAP_VIRIDIS)
-=======
-        scan_image = cv2.applyColorMap(self.scan_image, cv2.COLORMAP_JET)
         scan_image = cv2.rectangle(scan_image,
-                                    (0, 0), 
-                                    (50, 12), 
-                                    (0, 0, 0), -1)
->>>>>>> 4213dc5b
+                                   (0, 0), 
+                                   (50, 12), 
+                                   (0, 0, 0), -1)
         scan_image = cv2.putText(scan_image, 
                                  f'{msg.distance:.2f} m',
                                  (1, 10), 
